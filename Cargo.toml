[package]
name = "iroh-n0des"
version = "0.1.0"
edition = "2021"
readme = "README.md"
description = "p2p quic connections dialed by public key"
license = "MIT OR Apache-2.0"
authors = ["n0 team"]
repository = "https://github.com/n0-computer/iroh-n0des"
keywords = ["quic", "networking", "holepunching", "p2p"]
rust-version = "1.81"

[dependencies]
anyhow = "1.0.95"
derive_more = { version = "2.0.1", features = ["from"] }
ed25519-dalek = "2.1.1"
<<<<<<< HEAD
irpc = { git = "https://github.com/n0-computer/irpc", branch = "Frando/manual-accept-with-auth" }
irpc-derive = { git = "https://github.com/n0-computer/irpc", branch = "Frando/manual-accept-with-auth" }
irpc-iroh = { git = "https://github.com/n0-computer/irpc", branch = "Frando/manual-accept-with-auth" }
=======
irpc = "0.3.0"
irpc-iroh = "0.3.0"
>>>>>>> 606d37d2
iroh = "0.35"
iroh-blobs = "0.35"
iroh-gossip = { version = "0.35", default-features = false }
iroh-metrics = "0.34"
n0-future = "0.1.2"
paste = "1.0.14"
rand = "0.8"
rcan = { git = "https://github.com/n0-computer/rcan", branch = "main" }
serde = { version = "1.0.217", features = ["derive"] }
ssh-key = { version = "0.6.7", features = ["ed25519"] }
strum = { version = "0.27.1", features = ["derive"] }
thiserror = "2.0.12"
tokio = "1.43.0"
tracing = "0.1.41"
uuid = { version = "1.12.1", features = ["v4", "serde"] }

[features]
bin = ["iroh-blobs/rpc"]<|MERGE_RESOLUTION|>--- conflicted
+++ resolved
@@ -14,14 +14,9 @@
 anyhow = "1.0.95"
 derive_more = { version = "2.0.1", features = ["from"] }
 ed25519-dalek = "2.1.1"
-<<<<<<< HEAD
-irpc = { git = "https://github.com/n0-computer/irpc", branch = "Frando/manual-accept-with-auth" }
-irpc-derive = { git = "https://github.com/n0-computer/irpc", branch = "Frando/manual-accept-with-auth" }
-irpc-iroh = { git = "https://github.com/n0-computer/irpc", branch = "Frando/manual-accept-with-auth" }
-=======
+
 irpc = "0.3.0"
 irpc-iroh = "0.3.0"
->>>>>>> 606d37d2
 iroh = "0.35"
 iroh-blobs = "0.35"
 iroh-gossip = { version = "0.35", default-features = false }
